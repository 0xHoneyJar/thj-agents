--- conflicted
+++ resolved
@@ -1,150 +1,170 @@
-# Eliza Documentation Site
+# Eliza
 
-This the official documentation site of eliza. A flexible, scalable and customizable agent for production apps. which  Comes with batteries-including database, deployment and examples using Supabase and Cloudflare. 
+<img src="./docs/static/img/eliza_banner.jpg" alt="Eliza Banner" width="100%" />
 
-### Installation
-Currently eliza is dependent on Supabase for local development. You can install it with the following command:
+_As seen powering [@DegenSpartanAI](https://x.com/degenspartanai) and [@MarcAIndreessen](https://x.com/pmairca)_
 
-<<<<<<< HEAD
-    pnpm install eliza
-=======
->>>>>>> b2ea10ad
+-   Multi-agent simulation framework
+-   Add as many unique characters as you want with [characterfile](https://github.com/lalalune/characterfile/)
+-   Full-featured Discord and Twitter connectors, with Discord voice channel support
+-   Full conversational and document RAG memory
+-   Can read links and PDFs, transcribe audio and videos, summarize conversations, and more
+-   Highly extensible - create your own actions and clients to extend Eliza's capabilities
+-   Supports open source and local models (default configured with Nous Hermes Llama 3.1B)
+-   Supports OpenAI for cloud inference on a light-weight device
+-   "Ask Claude" mode for calling Claude on more complex queries
+-   100% Typescript
 
-`npm install eliza`
+# Getting Started
 
-<<<<<<< HEAD
-      pnpm install sqlite-vss better-sqlite3 # for sqlite (simple, for local development)
+**Prerequisites (MUST):**
+
+-   [Node.js 22+](https://docs.npmjs.com/downloading-and-installing-node-js-and-npm)
+-   [pnpm](https://pnpm.io/installation)
+
+### Edit the .env file
+
+-   Copy .env.example to .env and fill in the appropriate values
+-   Edit the TWITTER environment variables to add your bot's username and password
+
+### Edit the character file
+
+-   Check out the file `src/core/defaultCharacter.ts` - you can modify this
+-   You can also load characters with the `pnpm start --characters="path/to/your/character.json"` and run multiple bots at the same time.
+
+After setting up the .env file and character file, you can start the bot with the following command:
 
 ```
+pnpm i
+pnpm start
+```
 
-     pnpm install @supabase/supabase-js # for supabase (more complicated but can be deployed at scale)
-=======
-# Select your database adapter
+# Customising Eliza
+
+### Adding custom actions
+
+To avoid git clashes in the core directory, we recommend adding custom actions to a `custom_actions` directory and then adding them to the `elizaConfig.yaml` file. See the `elizaConfig.example.yaml` file for an example.
+
+## Running with different models
+
+### Run with Llama
+
+You can run Llama 70B or 405B models by setting the `XAI_MODEL` environment variable to `meta-llama/Meta-Llama-3.1-70B-Instruct-Turbo` or `meta-llama/Meta-Llama-3.1-405B-Instruct`
+
+### Run with Grok
+
+You can run Grok models by setting the `XAI_MODEL` environment variable to `grok-beta`
+
+### Run with OpenAI
+
+You can run OpenAI models by setting the `XAI_MODEL` environment variable to `gpt-4o-mini` or `gpt-4o`
+
+## Additional Requirements
+
+You may need to install Sharp. If you see an error when starting up, try installing it with the following command:
 
 ```
-npm install sqlite-vss better-sqlite3 # for sqlite (simple, for local development)
-      
-npm install @supabase/supabase-js # for supabase (more complicated but can be deployed at scale)
->>>>>>> b2ea10ad
+pnpm install --include=optional sharp
 ```
 
+# Environment Setup
 
-### Set up environment variables
-
-You will need a Supbase account, as well as an OpenAI developer account.
-
-Copy and paste the .dev.vars.example to .dev.vars and fill in the environment variables:
+You will need to add environment variables to your .env file to connect to various platforms:
 
 ```
-SUPABASE_URL="https://your-supabase-url.supabase.co"
-SUPABASE_SERVICE_API_KEY="your-supabase-service-api-key"
-OPENAI_API_KEY="your-openai-api-key"
+# Required environment variables
+DISCORD_APPLICATION_ID=
+DISCORD_API_TOKEN= # Bot token
+OPENAI_API_KEY=sk-* # OpenAI API key, starting with sk-
+ELEVENLABS_XI_API_KEY= # API key from elevenlabs
+
+# ELEVENLABS SETTINGS
+ELEVENLABS_MODEL_ID=eleven_multilingual_v2
+ELEVENLABS_VOICE_ID=21m00Tcm4TlvDq8ikWAM
+ELEVENLABS_VOICE_STABILITY=0.5
+ELEVENLABS_VOICE_SIMILARITY_BOOST=0.9
+ELEVENLABS_VOICE_STYLE=0.66
+ELEVENLABS_VOICE_USE_SPEAKER_BOOST=false
+ELEVENLABS_OPTIMIZE_STREAMING_LATENCY=4
+ELEVENLABS_OUTPUT_FORMAT=pcm_16000
+
+TWITTER_DRY_RUN=false
+TWITTER_USERNAME= # Account username
+TWITTER_PASSWORD= # Account password
+TWITTER_EMAIL= # Account email
+TWITTER_COOKIES= # Account cookies
+
+X_SERVER_URL=
+XAI_API_KEY=
+XAI_MODEL=
+
+
+# For asking Claude stuff
+ANTHROPIC_API_KEY=
+
+WALLET_SECRET_KEY=EXAMPLE_WALLET_SECRET_KEY
+WALLET_PUBLIC_KEY=EXAMPLE_WALLET_PUBLIC_KEY
+
+BIRDEYE_API_KEY=
+
+SOL_ADDRESS=So11111111111111111111111111111111111111112
+SLIPPAGE=1
+RPC_URL=https://api.mainnet-beta.solana.com
+HELIUS_API_KEY=
+
+
+## Telegram
+TELEGRAM_BOT_TOKEN=
+
+TOGETHER_API_KEY=
 ```
 
-### SQLite Local Setup (Easiest)
-You can use SQLite for local development. This is the easiest way to get started with eliza.
+# Local Inference Setup
+
+### CUDA Setup
+
+If you have an NVIDIA GPU, you can install CUDA to speed up local inference dramatically.
 
 ```
-import { BgentRuntime, SqliteDatabaseAdapter } from "eliza";
-import { Database } from "sqlite3";
-const sqliteDatabaseAdapter = new SqliteDatabaseAdapter(new Database(":memory:"));
-
-const runtime = new BgentRuntime({
-  serverUrl: "https://api.openai.com/v1",
-  token: process.env.OPENAI_API_KEY, // Can be an API key or JWT token for your AI services
-  databaseAdapter: sqliteDatabaseAdapter,
-  // ... other options
-});
-```
-    
-### Supabase Local Setup
-First, you will need to install the Supabase CLI. You can install it using the instructions here.
-
-Once you have the CLI installed, you can run the following commands to set up a local Supabase instance:
-
-```
-supabase init
-
-supabase start
+pnpm install
+npx --no node-llama-cpp source download --gpu cuda
 ```
 
-<<<<<<< HEAD
-You can now start the eliza project with `pnpm run dev` and it will connect to the local Supabase instance by default.
-=======
-You can now start the eliza project with  `npm run dev`   and it will connect to the local Supabase instance by default.
->>>>>>> b2ea10ad
+Make sure that you've installed the CUDA Toolkit, including cuDNN and cuBLAS.
 
-NOTE: You will need Docker installed for this to work. If that is an issue for you, use the Supabase Cloud Setup instructions instead below).
+### Running locally
 
-### Supabase Cloud Setup
-This library uses Supabase as a database. You can set up a free account at supabase.io and create a new project.
+Add XAI_MODEL and set it to one of the above options from [Run with
+Llama](#run-with-llama) - you can leave X_SERVER_URL and XAI_API_KEY blank, it
+downloads the model from huggingface and queries it locally
 
-* Step 1: On the Subase All Projects Dashboard, select “New Project”.
-* Step 2: Select the organization to store the new project in, assign a database name, password and region.
-* Step 3: Select “Create New Project”.
-* Step 4: Wait for the database to setup. This will take a few minutes as supabase setups various directories.
-* Step 5: Select the “SQL Editor” tab from the left navigation menu.
-* Step 6: Copy in your own SQL dump file or optionally use the provided file in the eliza directory at: "src/supabase/db.sql". Note: You can use the command "supabase db dump" if you have a pre-exisiting supabase database to generate the SQL dump file.
-* Step 7: Paste the SQL code into the SQL Editor and hit run in the bottom right.
-* Step 8: Select the “Databases” tab from the left navigation menu to verify all of the tables have been added properly.
+# Clients
 
-Once you've set up your Supabase project, you can find your API key by going to the "Settings" tab and then "API". You will need to set the` SUPABASE_URL and SUPABASE_SERVICE_API_KEY` environment variables in your `.dev.vars` file.
+## Discord Bot
 
-### Local Model Setup
+For help with setting up your Discord Bot, check out here: https://discordjs.guide/preparations/setting-up-a-bot-application.html
 
-While eliza uses ChatGPT 3.5 by default, you can use a local model by setting the serverUrl to a local endpoint. The LocalAI project is a great way to run a local model with a compatible API endpoint.
+# Development
 
-```
-const runtime = new BgentRuntime({
-  serverUrl: process.env.LOCALAI_URL,
-  token: process.env.LOCALAI_TOKEN, // Can be an API key or JWT token for your AI service
-  // ... other options
-});
+## Testing
+
+To run the test suite:
+
+```bash
+pnpm test           # Run tests once
+pnpm test:watch    # Run tests in watch mode
 ```
 
-
-### Development
-
-<<<<<<< HEAD
-    pnpm run dev # start the server
-
-```
-pnpm run shell # start the shell in another terminal to talk to the default agent
-=======
-```
-npm run dev # start the server
-
-npm run shell # start the shell in another terminal to talk to the default agent
->>>>>>> b2ea10ad
-```
-### Usage
-
-```
-import { BgentRuntime, SupabaseDatabaseAdapter, SqliteDatabaseAdapter } from "eliza";
-
-const sqliteDatabaseAdapter = new SqliteDatabaseAdapter(new Database(":memory:"));
-
-// You can also use Supabase like this
-// const supabaseDatabaseAdapter = new SupabaseDatabaseAdapter(
-//   process.env.SUPABASE_URL,
-//   process.env.SUPABASE_SERVICE_API_KEY)
-//   ;
-
-const runtime = new BgentRuntime({
-  serverUrl: "https://api.openai.com/v1",
-  token: process.env.OPENAI_API_KEY, // Can be an API key or JWT token for your AI services
-  databaseAdapter: sqliteDatabaseAdapter,
-  actions: [
-    /* your custom actions */
-  ],
-  evaluators: [
-    /* your custom evaluators */
-  ],
-  model: "gpt-3.5-turbo", // whatever model you want to use
-  embeddingModel: "text-embedding-3-small", // whatever model you want to use
-});
+For database-specific tests:
+```bash
+pnpm test:sqlite   # Run tests with SQLite
+pnpm test:sqljs    # Run tests with SQL.js
 ```
 
+Tests are written using Jest and can be found in `src/**/*.test.ts` files. The test environment is configured to:
+- Load environment variables from `.env.test`
+- Use a 2-minute timeout for long-running tests
+- Support ESM modules
+- Run tests in sequence (--runInBand)
 
-### what next?
-It is good to interact with the  eliza and read more about the documentation on https://www.eliza.org/docs+To create new tests, add a `.test.ts` file adjacent to the code you're testing.